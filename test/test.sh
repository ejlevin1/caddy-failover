--- conflicted
+++ resolved
@@ -27,26 +27,9 @@
         }
     }
 
-<<<<<<< HEAD
-    handle /status/* {
-        # Test with httpbin.org status codes endpoint
-        failover_proxy http://httpbin.org https://httpbin.org {
-            fail_duration 3s
-            dial_timeout 2s
-            response_timeout 5s
-            insecure_skip_verify
-        }
-    }
-
-    handle /failover {
-        # Test with intentionally failing first upstream, then succeeds with httpbin
-        # Note: this will proxy /failover to both upstreams as-is
-        failover_proxy http://localhost:9999 https://httpbin.org/anything {
-=======
     handle /anything/* {
         # Test with intentionally failing first upstream for failover
         failover_proxy http://localhost:9999 https://httpbin.org {
->>>>>>> d1c5a96a
             fail_duration 3s
             dial_timeout 1s
             response_timeout 5s
@@ -87,11 +70,7 @@
 
 # Test 2: Failover scenario
 echo -n "Test 2 - Failover: "
-<<<<<<< HEAD
-response=$(curl -s -o /dev/null -w "%{http_code}" http://localhost:8090/failover)
-=======
 response=$(curl -s -o /dev/null -w "%{http_code}" http://localhost:8090/anything/test)
->>>>>>> d1c5a96a
 if [ "$response" = "200" ]; then
     echo "✅ PASSED"
 else
@@ -104,7 +83,6 @@
 # Test 3: Health check
 echo -n "Test 3 - Health check: "
 response=$(curl -s -o /dev/null -w "%{http_code}" http://localhost:8090/health)
-<<<<<<< HEAD
 if [ "$response" = "200" ]; then
     echo "✅ PASSED"
 else
@@ -114,29 +92,9 @@
     exit 1
 fi
 
-# Test 4: Test path handling
-echo -n "Test 4 - Path handling: "
-response=$(curl -s -o /dev/null -w "%{http_code}" http://localhost:8090/status/200)
-=======
->>>>>>> d1c5a96a
-if [ "$response" = "200" ]; then
-    echo "✅ PASSED"
-else
-    echo "❌ FAILED (expected 200, got $response)"
-    docker logs caddy-test
-    docker stop caddy-test
-    exit 1
-fi
-
-<<<<<<< HEAD
-# Test 5: Check custom headers
-echo -n "Test 5 - Custom headers: "
-headers=$(curl -s -I http://localhost:8090/get | grep -i "x-test-header" || true)
-=======
 # Test 4: Check custom headers
 echo -n "Test 4 - Custom headers: "
 headers=$(curl -s http://localhost:8090/get | grep -i "x-test-header" || true)
->>>>>>> d1c5a96a
 if [ -n "$headers" ]; then
     echo "✅ PASSED (headers might be upstream-only)"
 else
